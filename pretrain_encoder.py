--- conflicted
+++ resolved
@@ -11,14 +11,10 @@
 import math
 import args
 
-<<<<<<< HEAD
 device = torch.device(
     f"cuda:{args.gpu_num}" if torch.cuda.is_available() else 'cpu')
 torch.cuda.set_device(device)  # change allocation of current GPU
 print(f'cuda device : {device}')
-=======
-
->>>>>>> 6342df03
 
 
 def data_sampler(dataset, shuffle, distributed):
@@ -143,8 +139,9 @@
 
 
 if __name__ == '__main__':
-    device = torch.device(f"cuda:{args.gpu_num}" if torch.cuda.is_available() else 'cpu')
-    torch.cuda.set_device(device) # change allocation of current GPU
+    device = torch.device(
+        f"cuda:{args.gpu_num}" if torch.cuda.is_available() else 'cpu')
+    torch.cuda.set_device(device)  # change allocation of current GPU
     print(f'cuda device : {device}')
 
     my_transform = transforms.Compose(
